/*
 * Copyright 2010 the original author or authors.
 *
 * Licensed under the Apache License, Version 2.0 (the "License");
 * you may not use this file except in compliance with the License.
 * You may obtain a copy of the License at
 *
 *      http://www.apache.org/licenses/LICENSE-2.0
 *
 * Unless required by applicable law or agreed to in writing, software
 * distributed under the License is distributed on an "AS IS" BASIS,
 * WITHOUT WARRANTIES OR CONDITIONS OF ANY KIND, either express or implied.
 * See the License for the specific language governing permissions and
 * limitations under the License.
 */

import org.gradle.api.internal.GradleInternal
import org.gradle.build.Install
import org.gradle.gradlebuild.ProjectGroups
import org.gradle.modules.PatchExternalModules
import org.gradle.gradlebuild.BuildEnvironment
import org.gradle.gradlebuild.ProjectGroups.implementationPluginProjects
import org.gradle.gradlebuild.ProjectGroups.javaProjects
import org.gradle.gradlebuild.ProjectGroups.pluginProjects
import org.gradle.gradlebuild.ProjectGroups.publishedProjects

buildscript {
    project.apply(from = "$rootDir/gradle/shared-with-buildSrc/mirrors.gradle.kts")
}

plugins {
    `java-base`
    id("gradlebuild.build-types")
    id("gradlebuild.ci-reporting")
    // TODO Apply this plugin in the BuildScanConfigurationPlugin once binary plugins can apply plugins via the new plugin DSL
    // We have to apply it here at the moment, so that when the build scan plugin is auto-applied via --scan can detect that
    // the plugin has been already applied. For that the plugin has to be applied with the new plugin DSL syntax.
    id("com.gradle.build-scan")
}

defaultTasks("assemble")

base.archivesBaseName = "gradle"

buildTypes {
    create("sanityCheck") {
        tasks(
            "classes", "doc:checkstyleApi", "codeQuality",
            "docs:check", "distribution:checkBinaryCompatibility", "javadocAll")
        projectProperties("ignoreIncomingBuildReceipt" to true)
    }

    // Used by the first phase of the build pipeline, running only last version on multiversion - tests
    create("quickTest") {
        tasks("test", "integTest", "crossVersionTest")
    }

    // Used for builds to run all tests, but not necessarily on all platforms
    create("fullTest") {
        tasks("test", "forkingIntegTest", "forkingCrossVersionTest")
        projectProperties("testAllVersions" to true)
    }

    // Used for builds to test the code on certain platforms
    create("platformTest") {
        tasks("test", "forkingIntegTest", "forkingCrossVersionTest")
        projectProperties(
            "testAllVersions" to true,
            "testAllPlatforms" to true
        )
    }

    // Tests not using the daemon mode
    create("noDaemonTest") {
        tasks("noDaemonIntegTest")
        projectProperties("useAllDistribution" to true)
    }

    // Run the integration tests using the parallel executer
    create("parallelTest") {
        tasks("parallelIntegTest")
    }

    create("performanceTests") {
        tasks("performance:performanceTest")
    }

    create("performanceExperiments") {
        tasks("performance:performanceExperiments")
    }

    create("fullPerformanceTests") {
        tasks("performance:fullPerformanceTest")
    }

    create("distributedPerformanceTests") {
        tasks("performance:distributedPerformanceTest")
    }

    create("distributedPerformanceExperiments") {
        tasks("performance:distributedPerformanceExperiment")
    }

    create("distributedFullPerformanceTests") {
        tasks("performance:distributedFullPerformanceTest")
    }

    // Used for cross version tests on CI
    create("allVersionsCrossVersionTest") {
        tasks("allVersionsCrossVersionTests")
    }

    create("quickFeedbackCrossVersionTest") {
        tasks("quickFeedbackCrossVersionTests")
    }

    // Used to build production distros and smoke test them
    create("packageBuild") {
        tasks(
            "verifyIsProductionBuildEnvironment", "clean", "buildDists",
            "distributions:integTest")
    }

    // Used to build production distros and smoke test them
    create("promotionBuild") {
        tasks(
            "verifyIsProductionBuildEnvironment", "clean", "docs:check",
            "buildDists", "distributions:integTest", "uploadArchives")
    }

    create("soakTest") {
        tasks("soak:soakTest")
        projectProperties("testAllVersions" to true)
    }
}

var kotlinDevMirrorUrl = (project.rootProject.extensions.extraProperties.get("repositoryMirrors") as Map<String, String>).get("kotlindev")

allprojects {
    group = "org.gradle"

    repositories {
        maven(url = "https://repo.gradle.org/gradle/libs-releases")
        maven(url = "https://repo.gradle.org/gradle/libs")
        maven(url = "https://repo.gradle.org/gradle/libs-milestones")
        maven(url = "https://repo.gradle.org/gradle/libs-snapshots")
<<<<<<< HEAD
        maven(url = kotlinDevMirrorUrl ?: "https://dl.bintray.com/kotlin/kotlin-dev")
=======
>>>>>>> 97951b7f
    }

    // patchExternalModules lives in the root project - we need to activate normalization there, too.
    normalization {
        runtimeClasspath {
            ignore("org/gradle/build-receipt.properties")
        }
    }
}

apply(plugin = "gradlebuild.cleanup")
apply(plugin = "gradlebuild.available-java-installations")
apply(plugin = "gradlebuild.buildscan")
apply(from = "gradle/versioning.gradle")
apply(from = "gradle/dependencies.gradle")
apply(plugin = "gradlebuild.minify")
apply(from = "gradle/testDependencies.gradle")
apply(plugin = "gradlebuild.wrapper")
apply(plugin = "gradlebuild.ide")
apply(plugin = "gradlebuild.no-resolution-at-configuration")
apply(plugin = "gradlebuild.update-versions")
apply(plugin = "gradlebuild.dependency-vulnerabilities")
apply(plugin = "gradlebuild.add-verify-production-environment-task")


subprojects {
    version = rootProject.version

    if (project in javaProjects) {
        apply(plugin = "gradlebuild.java-projects")
        apply(plugin = "gradlebuild.dependencies-metadata-rules")
    }

    if (project in publishedProjects) {
        apply(plugin = "gradlebuild.publish-public-libraries")
    }

    apply(from = "$rootDir/gradle/shared-with-buildSrc/code-quality-configuration.gradle.kts")
    apply(plugin = "gradlebuild.task-properties-validation")
    apply(plugin = "gradlebuild.test-files-cleanup")
}

val coreRuntime by configurations.creating {
    usage(Usage.JAVA_RUNTIME)
    isCanBeResolved = true
    isCanBeConsumed = false
    isVisible = false
}

val coreRuntimeExtensions by configurations.creating {
    usage(Usage.JAVA_RUNTIME)
    isCanBeResolved = true
    isCanBeConsumed = false
    isVisible = false
}

val externalModules by configurations.creating {
    isVisible = false
}

/**
 * Configuration used to resolve external modules before patching them with versions from core runtime
 */
val externalModulesRuntime by configurations.creating {
    isVisible = false
    extendsFrom(coreRuntime)
    extendsFrom(externalModules)
}

/**
 * Combines the 'coreRuntime' with the patched external module jars
 */
val runtime by configurations.creating {
    isVisible = false
    extendsFrom(coreRuntime)
}

val gradlePlugins by configurations.creating {
    isVisible = false
}

val testRuntime by configurations.creating {
    extendsFrom(runtime)
    extendsFrom(gradlePlugins)
}

configurations {
    all {
        usage(Usage.JAVA_RUNTIME)
    }
}

extra["allTestRuntimeDependencies"] = testRuntime.allDependencies

val patchedExternalModulesDir = buildDir / "external/files"
val patchedExternalModules = files(provider { fileTree(patchedExternalModulesDir).files.sorted() })
patchedExternalModules.builtBy("patchExternalModules")

dependencies {

    externalModules("org.gradle:gradle-kotlin-dsl:${BuildEnvironment.gradleKotlinDslVersion}")
    externalModules("org.gradle:gradle-kotlin-dsl-provider-plugins:${BuildEnvironment.gradleKotlinDslVersion}")
    externalModules("org.gradle:gradle-kotlin-dsl-tooling-builders:${BuildEnvironment.gradleKotlinDslVersion}")

    coreRuntime(project(":launcher"))
    coreRuntime(project(":runtimeApiInfo"))

    runtime(project(":wrapper"))
    runtime(project(":installationBeacon"))
    runtime(patchedExternalModules)

    pluginProjects.forEach { gradlePlugins(it) }
    implementationPluginProjects.forEach { gradlePlugins(it) }
    gradlePlugins(project(":workers"))
    gradlePlugins(project(":dependencyManagement"))
    gradlePlugins(project(":testKit"))

    coreRuntimeExtensions(project(":dependencyManagement")) //See: DynamicModulesClassPathProvider.GRADLE_EXTENSION_MODULES
    coreRuntimeExtensions(project(":pluginUse"))
    coreRuntimeExtensions(project(":workers"))
    coreRuntimeExtensions(patchedExternalModules)

    testRuntime(project(":apiMetadata"))
}

extra["allCoreRuntimeExtensions"] = coreRuntimeExtensions.allDependencies

tasks.register<PatchExternalModules>("patchExternalModules") {
    allModules = externalModulesRuntime
    coreModules = coreRuntime
    modulesToPatch = this@Build_gradle.externalModules
    destination = patchedExternalModulesDir
}

evaluationDependsOn(":distributions")

val gradle_installPath: Any? = findProperty("gradle_installPath")

tasks.register<Install>("install") {
    description = "Installs the minimal distribution into directory $gradle_installPath"
    group = "build"
    with(distributionImage("binDistImage"))
    installDirPropertyName = ::gradle_installPath.name
}

tasks.register<Install>("installAll") {
    description = "Installs the full distribution into directory $gradle_installPath"
    group = "build"
    with(distributionImage("allDistImage"))
    installDirPropertyName = ::gradle_installPath.name
}

fun distributionImage(named: String) =
    project(":distributions").property(named) as CopySpec

afterEvaluate {
    if (gradle.startParameter.isBuildCacheEnabled) {
        rootProject
            .availableJavaInstallations
            .validateBuildCacheConfiguration(buildCacheConfiguration())
    }
}

fun Project.buildCacheConfiguration() =
    (gradle as GradleInternal).settings.buildCache

fun Configuration.usage(named: String) =
    attributes.attribute(Usage.USAGE_ATTRIBUTE, objects.named(named))<|MERGE_RESOLUTION|>--- conflicted
+++ resolved
@@ -144,10 +144,7 @@
         maven(url = "https://repo.gradle.org/gradle/libs")
         maven(url = "https://repo.gradle.org/gradle/libs-milestones")
         maven(url = "https://repo.gradle.org/gradle/libs-snapshots")
-<<<<<<< HEAD
         maven(url = kotlinDevMirrorUrl ?: "https://dl.bintray.com/kotlin/kotlin-dev")
-=======
->>>>>>> 97951b7f
     }
 
     // patchExternalModules lives in the root project - we need to activate normalization there, too.
